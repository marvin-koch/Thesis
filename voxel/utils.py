--- conflicted
+++ resolved
@@ -26,6 +26,23 @@
 from vggt.utils.pose_enc import pose_encoding_to_extri_intri
 from vggt.utils.geometry import unproject_depth_map_to_point_map
 
+
+def clone(src, dst):
+    os.makedirs(os.path.dirname(dst), exist_ok=True)
+    shutil.copyfile(src, dst)
+
+def ensure_dir_for_file(path):
+    os.makedirs(os.path.dirname(path), exist_ok=True)
+    
+    
+def to_torch(x, device="cuda"):
+    """Convert to PyTorch tensor if not already."""
+    if isinstance(x, np.ndarray):
+        return torch.from_numpy(x).to(device, dtype=torch.float32)
+    elif isinstance(x, torch.Tensor):
+        return x.to(device, dtype=torch.float32)
+    else:
+        return torch.tensor(x, device=device, dtype=torch.float32)
 def to_numpy(x):
     if isinstance(x, torch.Tensor):
         return x.detach().cpu().numpy()
@@ -724,6 +741,62 @@
     }
     
     return R_w2m, t_w2m, info
+
+
+
+
+def unproject_depth_torch(depth_hw, K_3x3):
+    # depth_hw: (H, W), torch.float32, device=*; K_3x3: (3,3)
+    depth = depth_hw
+    K = K_3x3
+    device = depth.device
+    H, W = depth.shape
+
+    key = (H, W, device)
+
+    ys = torch.arange(H, device=device, dtype=torch.float32)
+    xs = torch.arange(W, device=device, dtype=torch.float32)
+    ys, xs = torch.meshgrid(ys, xs, indexing='ij')
+
+    fx, fy = K[0, 0], K[1, 1]
+    cx, cy = K[0, 2], K[1, 2]
+
+    X = (xs - cx) / fx * depth
+    Y = (ys - cy) / fy * depth
+    Z = depth
+    return torch.stack([X, Y, Z], dim=-1)  # (H, W, 3)
+
+
+
+def cam_to_world_torch(P_cam_hw3: torch.Tensor, Twc_4x4: torch.Tensor) -> torch.Tensor:
+    """
+    Transform camera-space 3D points (H, W, 3) into world coordinates using a 4×4 extrinsic matrix.
+
+    Args:
+        P_cam_hw3: (..., H, W, 3) or (H, W, 3) torch tensor of 3D points in camera coordinates.
+        Twc_4x4:   (4, 4) or (B, 4, 4) torch tensor(s) representing camera-to-world transform.
+
+    Returns:
+        P_world_hw3: torch.Tensor of shape (..., H, W, 3) with transformed points.
+    """
+    # Ensure torch.float32 and same device
+    device = P_cam_hw3.device
+    Twc_4x4 = Twc_4x4.to(device=device, dtype=torch.float32)
+    P_cam_hw3 = P_cam_hw3.to(dtype=torch.float32)
+
+    H, W, _ = P_cam_hw3.shape
+    X = P_cam_hw3.reshape(-1, 3)
+
+    # Add homogeneous coordinate (N, 4)
+    ones = torch.ones((X.shape[0], 1), dtype=X.dtype, device=device)
+    Xh = torch.cat([X, ones], dim=1)
+
+    # Apply transform (world = Twc * cam)
+    Xw = (Xh @ Twc_4x4.T)[:, :3]
+
+    # Reshape back
+    return Xw.view(H, W, 3)
+
 
 def build_frames_and_centers_vectorized(
     predictions: dict,
@@ -1335,61 +1408,6 @@
     """
     Optimized version that works directly with PyTorch tensors.
     """
-
-<<<<<<< HEAD
-    # 1) Concatenate all frames once (no per-frame integrate calls)
-    #    Build per-point camera centers by repeating each frame center.
-    valid_frames = [(np.asarray(P, np.float32), np.asarray(C, np.float32).reshape(3), np.asarray(CONF, np.float32))
-                    for P, C, CONF in zip(frames_xyz, cam_centers, conf_map)
-                    if (P is not None and P.size and C is not None)]
-    
-    if not valid_frames:
-        bev_spec = BevSpec(resolution=voxel_size, width_m=float(bev_window_m[0]),
-                           height_m=float(bev_window_m[1]), origin_xy=bev_origin_xy, z_band=z_band_bev)
-        bev, meta = bev_from_voxels(tvox, bev_spec, include_free=True)
-        return tvox, bev, meta
-
-
-    lengths = [pf.shape[0] for pf, _, _ in valid_frames]
-    P_all = np.concatenate([pf for pf, _, _ in valid_frames], axis=0)              # (M,3)
-    C_all = np.concatenate([np.repeat(cf[None, :], n, axis=0)
-                            for n, (_, cf, _) in zip(lengths, valid_frames)], axis=0)  # (M,3)
-    CONF_all = np.concatenate([c for _, _, c in valid_frames], axis=0)              # (M,3)
-
-
-    # drop NaNs early (keeps alignment)
-    keep = np.isfinite(P_all).all(axis=1) & np.isfinite(C_all).all(axis=1)
-    P_all = P_all[keep]; C_all = C_all[keep]; CONF_all = CONF_all[keep]
-    
-
-    if align_to_voxel:
-        _, pts, cameras = sim3_align_to_voxel(
-            pts_world=torch.from_numpy(P_all),
-            cams_world=torch.from_numpy(C_all),
-            conf_world=torch.from_numpy(CONF_all),
-            grid=tvox,
-            cfg=AlignCfg(
-                iters=5,
-                downsample_points=50000,
-                pad_vox=48,
-                max_block_vox=192,
-                samples_per_ray=16,
-                lambda_free=0.1,
-                lambda_prior_t=1e-4,
-                lambda_prior_r=1e-4,
-                lambda_prior_s=1e-4,
-                step=2e-1,
-                use_sim3=True,
-                rot_clamp_deg=10.0,
-                trans_clamp_m=5*voxel_size,
-                scale_clamp=0.1,
-                conf_filter=True,
-                conf_quantile=0.3,
-            )
-        )
-        
-=======
-
     if frame_ids is not None:
         # All points are already concatenated
         pts = frames_xyz[0]
@@ -1402,7 +1420,6 @@
         pts = pts[keep]
         cameras = cameras[keep]
         CONF_all = CONF_all[keep]
->>>>>>> 033f4031
     else:
         # 1) Filter valid frames and ensure tensors are on the correct device
         valid_frames = []
